"""
Feature selection model with generative models
Author : Olivier Goudet

"""
import tensorflow as tf
import os
import pandas as pd
from joblib import Parallel, delayed
from .model import DeconvolutionModel
from cdt.utils.Loss import MMD_loss_tf
from cdt.utils.Loss import Fourier_MMD_Loss_tf as Fourier_MMD_tf
from cdt.utils.Graph import *
from ...utils.Settings import SETTINGS
from sklearn.preprocessing import scale


def init(size):
    return tf.random_normal(shape=size, stddev=CGNN_SETTINGS.init_weights)


def eval_feature_selection_score(df_data, target):
    print("Feature selection for target " + str(target))

    list_features = list(df_data.columns.values)

    verbose = SETTINGS.verbose
    
    N = df_data.shape[0]

    if (target in list_features):
        list_features.remove(target)

    data_features = df_data[list_features]
    data_target = df_data[target]

    data_features = data_features.as_matrix()
    data_target = data_target.as_matrix()

    data_features = data_features.reshape(
        data_features.shape[0], data_features.shape[1])
    data_target = data_target.reshape(data_target.shape[0], 1)

    n_features = len(list_features)

    all_parent_variables = tf.placeholder(tf.float32, shape=[None, n_features])
    target_variable = tf.placeholder(tf.float32, shape=[None, 1])

    W_in = tf.Variable(init([n_features, CGNN_SETTINGS.h_layer_dim]))
    W_noise = tf.Variable(init([1, CGNN_SETTINGS.h_layer_dim]))
    W_input = tf.concat([W_in, W_noise], 0)

    b_in = tf.Variable(init([CGNN_SETTINGS.h_layer_dim]))
    W_out = tf.Variable(init([CGNN_SETTINGS.h_layer_dim, 1]))
    b_out = tf.Variable(init([1]))

    input = tf.concat(
        [all_parent_variables, tf.random_normal([N, 1], mean=0, stddev=1)], 1)
    output = tf.nn.relu(tf.matmul(input, W_input) + b_in)
    output = tf.matmul(output, W_out) + b_out

    all_generated_variables = tf.concat([all_parent_variables, output], 1)
    all_real_variables = tf.concat([all_parent_variables, target_variable], 1)

    if (SETTINGS.use_Fast_MMD):
        print("OK")
        G_dist_loss = Fourier_MMD_tf(all_real_variables, all_generated_variables, SETTINGS.nb_vectors_approx_MMD)
    else:
        G_dist_loss = MMD_loss_tf(all_real_variables, all_generated_variables)

    G_dist_loss = MMD_loss_tf(all_real_variables, all_generated_variables)

    model_complexity = tf.reduce_sum(tf.abs(W_in))
    G_global_loss = G_dist_loss + CGNN_SETTINGS.regul_param * model_complexity
    G_solver = tf.train.AdamOptimizer(
        learning_rate=CGNN_SETTINGS.learning_rate).minimize(G_global_loss)

    config = tf.ConfigProto()
    config.gpu_options.allow_growth = True

    sess = tf.Session(config=config)
    sess.run(tf.global_variables_initializer())

    avg_weights = 0

<<<<<<< HEAD
    for it in range(SETTINGS.train_epochs):
=======
    for it in range(CGNN_SETTINGS.nb_epoch_train_feature_selection):
>>>>>>> fae75c94

        _, G_dist_loss_curr, complexity_curr, W_in_curr = sess.run([G_solver, G_dist_loss, model_complexity, W_in],
                                                                   feed_dict={all_parent_variables: data_features,
                                                                              target_variable: data_target})

        if verbose:

            if (it % 100 == 0):

                print('PIter:{}, score:{}, model complexity:{} '.format(
                    it, G_dist_loss_curr, complexity_curr))

                W_in_curr = np.abs(W_in_curr)
                mean_weights = np.mean(W_in_curr, axis=1)
                mean_weights = mean_weights / np.sum(mean_weights)

                maxlist = np.sort(list(mean_weights))[::-1]
                argmaxlist = np.argsort(mean_weights)[::-1]

                for i in range(min(10, n_features)):
                    print(list_features[argmaxlist[i]])
                    print(maxlist[i])

<<<<<<< HEAD

    for it in range(SETTINGS.test_epochs):

         _, G_dist_loss_curr, complexity_curr, W_in_curr = sess.run([G_solver, G_dist_loss, model_complexity, W_in],
                                                                       feed_dict={all_parent_variables: data_features,
                                                                                  target_variable: data_target})
         W_in_curr = np.abs(W_in_curr)
         mean_weights = np.mean(W_in_curr, axis=1)
         mean_weights = mean_weights / np.sum(mean_weights)
         avg_weights += mean_weights

    avg_weights = avg_weights / SETTINGS.test_epochs
=======
        if (it > CGNN_SETTINGS.nb_epoch_train_feature_selection - CGNN_SETTINGS.nb_epoch_eval_weights):
            W_in_curr = np.abs(W_in_curr)
            mean_weights = np.mean(W_in_curr, axis=1)
            mean_weights = mean_weights / np.sum(mean_weights)
            avg_weights += mean_weights

    avg_weights = avg_weights / CGNN_SETTINGS.nb_epoch_eval_weights
>>>>>>> fae75c94

    tf.reset_default_graph()

    return avg_weights


def run_feature_selection(df_data, idx, target):


    if (df_data.shape[0] > SETTINGS.max_nb_points):
        p = np.random.permutation(df_data.shape[0])
        df_data = df_data[p[:int(SETTINGS.max_nb_points)], :]


    if SETTINGS.GPU:
        with tf.device('/gpu:' + str(SETTINGS.GPU_OFFSET + idx % SETTINGS.NB_GPU)):
            avg_scores = eval_feature_selection_score(df_data, target)
            return avg_scores
    else:
        avg_scores = eval_feature_selection_score(df_data, target)
        return avg_scores


class FSGNN(DeconvolutionModel):
    def __init__(self):
        super(FSGNN, self).__init__()

    def create_skeleton_from_data(self, data):

        list_nodes = list(data.columns.values)
        n_nodes = len(list_nodes)
        matrix_results = np.zeros((n_nodes, n_nodes))

        data = pd.DataFrame(scale(data), columns=data.columns)

        for _ in range(CGNN_SETTINGS.nb_run_feature_selection):

            result_feature_selection = Parallel(n_jobs=SETTINGS.NB_JOBS)(
                delayed(run_feature_selection)(data, idx, node) for idx, node in enumerate(list_nodes))

            for i in range(len(result_feature_selection)):

                avg_mean = result_feature_selection[i]
                cpt = 0
                for j in range(len(list_nodes)):
                    if (j != i):
                        matrix_results[i, j] = matrix_results[i,
                                                              j] + avg_mean[cpt]
                        matrix_results[j, i] = matrix_results[j,
                                                              i] + avg_mean[cpt]
                        cpt += 1

        matrix_results = matrix_results / CGNN_SETTINGS.nb_run_feature_selection

        if not os.path.exists('results/'):
            os.makedirs('results/')

        graph = UndirectedGraph()

        for i in range(n_nodes):

            for j in range(n_nodes):

                if (j > i):
<<<<<<< HEAD

                    if(matrix_results[i, j] > SETTINGS.threshold_UMG):

                        graph.add(data.columns.values[i], data.columns.values[j], matrix_results[i, j])
=======
                    graph.add(
                        data.columns.values[i], data.columns.values[j], matrix_results[i, j])
>>>>>>> fae75c94

        return graph<|MERGE_RESOLUTION|>--- conflicted
+++ resolved
@@ -11,7 +11,7 @@
 from cdt.utils.Loss import MMD_loss_tf
 from cdt.utils.Loss import Fourier_MMD_Loss_tf as Fourier_MMD_tf
 from cdt.utils.Graph import *
-from ...utils.Settings import SETTINGS
+from ...utils.Settings import SETTINGS, CGNN_SETTINGS
 from sklearn.preprocessing import scale
 
 
@@ -25,7 +25,7 @@
     list_features = list(df_data.columns.values)
 
     verbose = SETTINGS.verbose
-    
+
     N = df_data.shape[0]
 
     if (target in list_features):
@@ -62,9 +62,10 @@
     all_generated_variables = tf.concat([all_parent_variables, output], 1)
     all_real_variables = tf.concat([all_parent_variables, target_variable], 1)
 
-    if (SETTINGS.use_Fast_MMD):
+    if (CGNN_SETTINGS.use_Fast_MMD):
         print("OK")
-        G_dist_loss = Fourier_MMD_tf(all_real_variables, all_generated_variables, SETTINGS.nb_vectors_approx_MMD)
+        G_dist_loss = Fourier_MMD_tf(
+            all_real_variables, all_generated_variables, CGNN_SETTINGS.nb_vectors_approx_MMD)
     else:
         G_dist_loss = MMD_loss_tf(all_real_variables, all_generated_variables)
 
@@ -83,11 +84,7 @@
 
     avg_weights = 0
 
-<<<<<<< HEAD
-    for it in range(SETTINGS.train_epochs):
-=======
     for it in range(CGNN_SETTINGS.nb_epoch_train_feature_selection):
->>>>>>> fae75c94
 
         _, G_dist_loss_curr, complexity_curr, W_in_curr = sess.run([G_solver, G_dist_loss, model_complexity, W_in],
                                                                    feed_dict={all_parent_variables: data_features,
@@ -111,29 +108,17 @@
                     print(list_features[argmaxlist[i]])
                     print(maxlist[i])
 
-<<<<<<< HEAD
+    for it in range(CGNN_SETTINGS.test_epochs):
 
-    for it in range(SETTINGS.test_epochs):
+        _, G_dist_loss_curr, complexity_curr, W_in_curr = sess.run([G_solver, G_dist_loss, model_complexity, W_in],
+                                                                   feed_dict={all_parent_variables: data_features,
+                                                                              target_variable: data_target})
+        W_in_curr = np.abs(W_in_curr)
+        mean_weights = np.mean(W_in_curr, axis=1)
+        mean_weights = mean_weights / np.sum(mean_weights)
+        avg_weights += mean_weights
 
-         _, G_dist_loss_curr, complexity_curr, W_in_curr = sess.run([G_solver, G_dist_loss, model_complexity, W_in],
-                                                                       feed_dict={all_parent_variables: data_features,
-                                                                                  target_variable: data_target})
-         W_in_curr = np.abs(W_in_curr)
-         mean_weights = np.mean(W_in_curr, axis=1)
-         mean_weights = mean_weights / np.sum(mean_weights)
-         avg_weights += mean_weights
-
-    avg_weights = avg_weights / SETTINGS.test_epochs
-=======
-        if (it > CGNN_SETTINGS.nb_epoch_train_feature_selection - CGNN_SETTINGS.nb_epoch_eval_weights):
-            W_in_curr = np.abs(W_in_curr)
-            mean_weights = np.mean(W_in_curr, axis=1)
-            mean_weights = mean_weights / np.sum(mean_weights)
-            avg_weights += mean_weights
-
-    avg_weights = avg_weights / CGNN_SETTINGS.nb_epoch_eval_weights
->>>>>>> fae75c94
-
+    avg_weights = avg_weights / CGNN_SETTINGS.test_epochs
     tf.reset_default_graph()
 
     return avg_weights
@@ -141,11 +126,9 @@
 
 def run_feature_selection(df_data, idx, target):
 
-
-    if (df_data.shape[0] > SETTINGS.max_nb_points):
+    if (df_data.shape[0] > CGNN_SETTINGS.max_nb_points):
         p = np.random.permutation(df_data.shape[0])
-        df_data = df_data[p[:int(SETTINGS.max_nb_points)], :]
-
+        df_data = df_data[p[:int(CGNN_SETTINGS.max_nb_points)], :]
 
     if SETTINGS.GPU:
         with tf.device('/gpu:' + str(SETTINGS.GPU_OFFSET + idx % SETTINGS.NB_GPU)):
@@ -197,14 +180,10 @@
             for j in range(n_nodes):
 
                 if (j > i):
-<<<<<<< HEAD
 
-                    if(matrix_results[i, j] > SETTINGS.threshold_UMG):
+    if(matrix_results[i, j] > CGNN.SETTINGS.threshold_UMG):
 
-                        graph.add(data.columns.values[i], data.columns.values[j], matrix_results[i, j])
-=======
-                    graph.add(
-                        data.columns.values[i], data.columns.values[j], matrix_results[i, j])
->>>>>>> fae75c94
+        graph.add(data.columns.values[i],
+                  data.columns.values[j], matrix_results[i, j])
 
-        return graph+    return graph