--- conflicted
+++ resolved
@@ -56,7 +56,11 @@
     .. warning::
        This implementation of CCDr does not support starting with a graph.
 
-<<<<<<< HEAD
+    .. note::
+       ref: Aragam, B., & Zhou, Q. (2015). Concave penalized estimation of
+       sparse Gaussian Bayesian networks. Journal of Machine Learning Research,
+       16, 2273-2328.
+
     Example:
         >>> import networkx as nx
         >>> from cdt.causality.graph import CCDr
@@ -65,12 +69,6 @@
         >>> graph = cdt.utils.read_list_edges("./Lucas_graph.csv", directed=False)
         >>> obj = CCCDr()
         >>> output = obj.predict(data)
-=======
-    .. note::
-       ref: Aragam, B., & Zhou, Q. (2015). Concave penalized estimation of
-       sparse Gaussian Bayesian networks. Journal of Machine Learning Research,
-       16, 2273-2328.
->>>>>>> 84d6a7fd
     """
 
     def __init__(self, verbose=None):
