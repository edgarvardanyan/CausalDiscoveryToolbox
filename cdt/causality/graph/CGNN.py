--- conflicted
+++ resolved
@@ -18,14 +18,8 @@
 from .model import GraphModel
 from ..pairwise.GNN import GNN
 from ...utils.Loss import MMD_loss_tf, MMD_loss_th, Fourier_MMD_Loss_tf, TTestCriterion
-<<<<<<< HEAD
-from ...utils.Settings import SETTINGS
+from ...utils.Settings import SETTINGS, CGNN_SETTINGS
 from ...utils.Formats import reshape_data
-
-
-=======
-from ...utils.Settings import SETTINGS, CGNN_SETTINGS
->>>>>>> fae75c94
 import pandas as pd
 
 
@@ -65,16 +59,12 @@
         list_nodes = graph.list_nodes()
         n_var = len(list_nodes)
 
-<<<<<<< HEAD
         tot_dim = 0
         for i in list_nodes:
-            tot_dim += dim_variables[i] 
-
-        self.all_real_variables = tf.placeholder(tf.float32, shape=[None, tot_dim])
-=======
+            tot_dim += dim_variables[i]
+
         self.all_real_variables = tf.placeholder(
-            tf.float32, shape=[None, n_var])
->>>>>>> fae75c94
+            tf.float32, shape=[None, tot_dim])
 
         generated_variables = {}
         theta_G = []
@@ -84,37 +74,32 @@
             confounder_variables = {}
             for edge in list_edges:
                 noise_variable = tf.random_normal([N, 1], mean=0, stddev=1)
-                confounder_variables[edge[0],edge[1]] = noise_variable
-                confounder_variables[edge[1],edge[0]] = noise_variable
-
+                confounder_variables[edge[0], edge[1]] = noise_variable
+                confounder_variables[edge[1], edge[0]] = noise_variable
 
         while len(generated_variables) < n_var:
             # Need to generate all variables in the graph using its parents : possible because of the DAG structure
             for var in list_nodes:
                 # Check if all parents are generated
                 par = graph.parents(var)
-<<<<<<< HEAD
+
                 if (var not in generated_variables and set(par).issubset(generated_variables)):
-                    
+
                     n_parents = 0
                     for i in par:
                         n_parents += dim_variables[i]
 
                     if(with_confounders):
-                        neighboorhood = graph.skeleton.neighbors(var)           
-                        W_in = tf.Variable(init([n_parents + len(neighboorhood) + 1, h_layer_dim], **kwargs))
+                        neighboorhood = graph.skeleton.neighbors(var)
+                        W_in = tf.Variable(
+                            init([n_parents + len(neighboorhood) + 1, h_layer_dim], **kwargs))
                     else:
-                        W_in = tf.Variable(init([n_parents + 1, h_layer_dim], **kwargs))
-
-=======
-                if (var not in generated_variables and
-                        set(par).issubset(generated_variables)):
-                    # Generate the variable
-                    W_in = tf.Variable(
-                        init([len(par) + 1, h_layer_dim], **kwargs))
->>>>>>> fae75c94
+                        W_in = tf.Variable(
+                            init([n_parents + 1, h_layer_dim], **kwargs))
+
                     b_in = tf.Variable(init([h_layer_dim], **kwargs))
-                    W_out = tf.Variable(init([h_layer_dim, dim_variables[var]], **kwargs))
+                    W_out = tf.Variable(
+                        init([h_layer_dim, dim_variables[var]], **kwargs))
                     b_out = tf.Variable(init([dim_variables[var]], **kwargs))
 
                     input_v = [generated_variables[i] for i in par]
@@ -122,7 +107,7 @@
 
                     if(with_confounders):
                         for i in neighboorhood:
-                            input_v.append(confounder_variables[i,var])
+                            input_v.append(confounder_variables[i, var])
 
                     input_v = tf.concat(input_v, 1)
 
@@ -135,7 +120,6 @@
 
                     generated_variables[var] = out_v
                     theta_G.extend([W_in, b_in, W_out, b_out])
-
 
         listvariablegraph = []
         for var in list_nodes:
@@ -215,10 +199,6 @@
 
         tf.reset_default_graph()
         return np.array(generated_variables)[0, :, :]
-
-
-
-
 
 
 def run_CGNN_tf(data, type_variables, graph, idx=0, run=0, with_confounders=False, **kwargs):
@@ -237,29 +217,22 @@
     nb_gpu = kwargs.get('nb_gpu', SETTINGS.NB_GPU)
     gpu_offset = kwargs.get('gpu_offset', SETTINGS.GPU_OFFSET)
 
-<<<<<<< HEAD
-     
     data, dim_variables = reshape_data(df_data, list_nodes, type_variables)
     data = data.astype('float32')
-
-    if (data.shape[0] > SETTINGS.max_nb_points):
-=======
-    list_nodes = graph.list_nodes()
-    data = data[list_nodes].as_matrix()
-    data = data.astype('float32')
-
     if (data.shape[0] > CGNN_SETTINGS.max_nb_points):
->>>>>>> fae75c94
+
         p = np.random.permutation(data.shape[0])
         data = data[p[:int(CGNN_SETTINGS.max_nb_points)], :]
 
     if gpu:
         with tf.device('/gpu:' + str(gpu_offset + run % nb_gpu)):
-            model = CGNN_tf(data.shape[0], dim_variables, graph, run, idx, with_confounders, **kwargs)
+            model = CGNN_tf(data.shape[0], dim_variables,
+                            graph, run, idx, with_confounders, **kwargs)
             model.train(data, **kwargs)
             return model.evaluate(data, **kwargs)
     else:
-        model = CGNN_tf(data.shape[0], dim_variables, graph, run, idx, with_confounders, **kwargs)
+        model = CGNN_tf(data.shape[0], dim_variables,
+                        graph, run, idx, with_confounders, **kwargs)
         model.train(data, **kwargs)
         return model.evaluate(data, **kwargs)
 
@@ -411,7 +384,8 @@
 
     tested_configurations = [graph.dict_nw()]
     improvement = True
-    result_pairs = Parallel(n_jobs=nb_jobs)(delayed(run_cgnn_function)(data, type_variables, graph, 0, run, with_confounders, **kwargs) for run in range(nb_max_runs))
+    result_pairs = Parallel(n_jobs=nb_jobs)(delayed(run_cgnn_function)(
+        data, type_variables, graph, 0, run, with_confounders, **kwargs) for run in range(nb_max_runs))
     best_structure_scores = [i for i in result_pairs if np.isfinite(i)]
     score_network = np.mean(best_structure_scores)
     globalscore = score_network
@@ -440,39 +414,27 @@
                 while ttest_criterion.loop(configuration_scores[:len(best_structure_scores)],
                                            best_structure_scores[:len(configuration_scores)]):
                     result_pairs = Parallel(n_jobs=nb_jobs)(delayed(run_cgnn_function)(
-<<<<<<< HEAD
-                                    data, type_variables, test_graph, idx_pair, run, with_confounders, **kwargs)
-                                    for run in range(ttest_criterion.iter, ttest_criterion.iter+nb_runs))
-                    configuration_scores.extend([i for i in result_pairs if np.isfinite(i)])
-=======
-                        data, test_graph, idx_pair, run, **kwargs)
+                        data, type_variables, test_graph, idx_pair, run, with_confounders, **kwargs)
                         for run in range(ttest_criterion.iter, ttest_criterion.iter + nb_runs))
                     configuration_scores.extend(
                         [i for i in result_pairs if np.isfinite(i)])
->>>>>>> fae75c94
 
                 score_network = np.mean(configuration_scores)
 
                 print("Current score : {}".format(score_network))
                 print("Best score : {}".format(globalscore))
                 print("P-value : {}".format(ttest_criterion.p_value))
-
 
                 if score_network < globalscore:
                     graph.reverse_edge(edge[0], edge[1])
                     improvement = True
                     if len(configuration_scores) < nb_max_runs:
                         result_pairs = Parallel(n_jobs=nb_jobs)(delayed(run_cgnn_function)(
-<<<<<<< HEAD
                             data, type_variables, test_graph, idx_pair, run, with_confounders, **kwargs)
-                            for run in range(len(configuration_scores), nb_max_runs-len(configuration_scores)))
-                        configuration_scores.extend([i for i in result_pairs if np.isfinite(i)])
-=======
-                            data, test_graph, idx_pair, run, **kwargs)
                             for run in range(len(configuration_scores), nb_max_runs - len(configuration_scores)))
                         configuration_scores.extend(
                             [i for i in result_pairs if np.isfinite(i)])
->>>>>>> fae75c94
+
                     print('Edge {} got reversed !'.format(edge))
                     globalscore = np.mean(configuration_scores)
                     best_structure_scores = configuration_scores
@@ -487,8 +449,6 @@
     return graph
 
 
-
-
 def hill_climbing_with_removal(graph, data, type_variables, run_cgnn_function, with_confounders=False, **kwargs):
     """ Optimize graph using CGNN with a hill-climbing algorithm
 
@@ -508,16 +468,17 @@
     tested_configurations = [graph.dict_nw()]
     improvement = True
 
-
-    result_pairs = Parallel(n_jobs=nb_jobs)(delayed(run_cgnn_function)(data, type_variables, graph, 0, run, with_confounders, **kwargs) for run in range(nb_max_runs))
-
-    complexity_score = SETTINGS.complexity_graph_param*len(graph.list_edges())
-    best_structure_scores = [(i+complexity_score) for i in result_pairs if np.isfinite(i)]
-
-    score_network =  np.mean(best_structure_scores)
+    result_pairs = Parallel(n_jobs=nb_jobs)(delayed(run_cgnn_function)(
+        data, type_variables, graph, 0, run, with_confounders, **kwargs) for run in range(nb_max_runs))
+
+    complexity_score = SETTINGS.complexity_graph_param * \
+        len(graph.list_edges())
+    best_structure_scores = [(i + complexity_score)
+                             for i in result_pairs if np.isfinite(i)]
+
+    score_network = np.mean(best_structure_scores)
 
     globalscore = score_network
-
 
     while improvement:
 
@@ -525,13 +486,13 @@
         improvement = False
         list_edges_to_evaluate = graph.skeleton.list_edges()
 
-        for idx_pair in range(0,len(list_edges_to_evaluate)):
+        for idx_pair in range(0, len(list_edges_to_evaluate)):
 
             edge = list_edges_to_evaluate[idx_pair]
 
             print(edge)
             print(graph.list_edges(return_weights=False))
-            ### If edge already oriented in the graph
+            # If edge already oriented in the graph
             if([edge[0], edge[1]] in graph.list_edges(return_weights=False) or [edge[1], edge[0]] in graph.list_edges(return_weights=False)):
 
                 if([edge[0], edge[1]] in graph.list_edges(return_weights=False)):
@@ -541,17 +502,20 @@
                     node2 = edge[0]
                     node1 = edge[1]
 
-                #### Test reverse edge
+                # Test reverse edge
                 test_graph = deepcopy(graph)
                 test_graph.reverse_edge(node1, node2)
 
                 if (test_graph.is_cyclic() or test_graph.dict_nw() in tested_configurations):
-                    print("No evaluation for edge " + str(node1) + " -> " + str(node2))
+                    print("No evaluation for edge " +
+                          str(node1) + " -> " + str(node2))
                 else:
-                    print("Reverse Edge " + str(node1) + " -> " + str(node2) + " in evaluation")
+                    print("Reverse Edge " + str(node1) +
+                          " -> " + str(node2) + " in evaluation")
                     tested_configurations.append(test_graph.dict_nw())
 
-                    ttest_criterion = TTestCriterion(max_iter=nb_max_runs, runs_per_iter=nb_runs, threshold=ttest_threshold)
+                    ttest_criterion = TTestCriterion(
+                        max_iter=nb_max_runs, runs_per_iter=nb_runs, threshold=ttest_threshold)
                     configuration_scores = []
 
                     while ttest_criterion.loop(configuration_scores[:len(best_structure_scores)], best_structure_scores[:len(configuration_scores)]):
@@ -559,30 +523,34 @@
                         result_pairs = Parallel(n_jobs=nb_jobs)(delayed(run_cgnn_function)(data, type_variables, test_graph, idx_pair, run, with_confounders, **kwargs)
                                                                 for run in range(ttest_criterion.iter, ttest_criterion.iter + nb_runs))
 
-                        complexity_score = SETTINGS.complexity_graph_param * len(test_graph.list_edges())
-                        configuration_scores.extend([(i+complexity_score) for i in result_pairs if np.isfinite(i)])
+                        complexity_score = SETTINGS.complexity_graph_param * \
+                            len(test_graph.list_edges())
+                        configuration_scores.extend(
+                            [(i + complexity_score) for i in result_pairs if np.isfinite(i)])
 
                     score_network = np.mean(configuration_scores)
 
                     print("Current score : " + str(score_network))
                     print("Best score : " + str(globalscore))
 
-
                     if score_network < globalscore:
 
                         graph.reverse_edge(node1, node2)
                         improvement = True
-                        print("Edge " + str(node1) + "->" + str(node2) + " got reversed !")
+                        print("Edge " + str(node1) + "->" +
+                              str(node2) + " got reversed !")
 
                         if len(configuration_scores) < nb_max_runs:
                             result_pairs = Parallel(n_jobs=nb_jobs)(delayed(run_cgnn_function)(
                                 data, type_variables, test_graph, idx_pair, run, with_confounders, **kwargs)
-                                                                    for run in range(len(configuration_scores),
-                                                                                     nb_max_runs - len(
-                                                                                         configuration_scores)))
-
-                            complexity_score = SETTINGS.complexity_graph_param * len(test_graph.list_edges())
-                            configuration_scores.extend([(i+complexity_score) for i in result_pairs if np.isfinite(i)])
+                                for run in range(len(configuration_scores),
+                                                 nb_max_runs - len(
+                                    configuration_scores)))
+
+                            complexity_score = SETTINGS.complexity_graph_param * \
+                                len(test_graph.list_edges())
+                            configuration_scores.extend(
+                                [(i + complexity_score) for i in result_pairs if np.isfinite(i)])
 
                         globalscore = np.mean(configuration_scores)
                         best_structure_scores = configuration_scores
@@ -591,18 +559,21 @@
                         node1 = node2
                         node2 = node
 
-                #### Test suppression
+                # Test suppression
                 test_graph = deepcopy(graph)
                 test_graph.remove_edge(node1, node2)
 
                 if (test_graph.dict_nw() in tested_configurations):
-                    print("Removing already evaluated for edge " + str(node1) + " -> " + str(node2))
+                    print("Removing already evaluated for edge " +
+                          str(node1) + " -> " + str(node2))
                 else:
-                    print("Removing edge " + str(node1) + " -> " + str(node2) + " in evaluation")
+                    print("Removing edge " + str(node1) +
+                          " -> " + str(node2) + " in evaluation")
 
                     tested_configurations.append(test_graph.dict_nw())
 
-                    ttest_criterion = TTestCriterion(max_iter=nb_max_runs, runs_per_iter=nb_runs, threshold=ttest_threshold)
+                    ttest_criterion = TTestCriterion(
+                        max_iter=nb_max_runs, runs_per_iter=nb_runs, threshold=ttest_threshold)
                     configuration_scores = []
 
                     while ttest_criterion.loop(configuration_scores[:len(best_structure_scores)], best_structure_scores[:len(configuration_scores)]):
@@ -610,11 +581,12 @@
                         result_pairs = Parallel(n_jobs=nb_jobs)(delayed(run_cgnn_function)(data, type_variables, test_graph, idx_pair, run, with_confounders, **kwargs)
                                                                 for run in range(ttest_criterion.iter, ttest_criterion.iter + nb_runs))
 
-                        complexity_score = SETTINGS.complexity_graph_param * len(test_graph.list_edges())
-                        configuration_scores.extend([(i+complexity_score) for i in result_pairs if np.isfinite(i)])
+                        complexity_score = SETTINGS.complexity_graph_param * \
+                            len(test_graph.list_edges())
+                        configuration_scores.extend(
+                            [(i + complexity_score) for i in result_pairs if np.isfinite(i)])
 
                     score_network = np.mean(configuration_scores)
-
 
                     print("Current score : " + str(score_network))
                     print("Best score : " + str(globalscore))
@@ -622,47 +594,52 @@
                     if score_network < globalscore:
                         graph.remove_edge(node1, node2)
                         improvement = True
-                        print("Edge " + str(node1) + " -> " + str(node2) + " got removed !")
+                        print("Edge " + str(node1) + " -> " +
+                              str(node2) + " got removed !")
 
                         if len(configuration_scores) < nb_max_runs:
                             result_pairs = Parallel(n_jobs=nb_jobs)(delayed(run_cgnn_function)(
                                 data, type_variables, test_graph, idx_pair, run, with_confounders, **kwargs)
-                                                                    for run in range(len(configuration_scores),
-                                                                                     nb_max_runs - len(
-                                                                                         configuration_scores)))
-
-                            complexity_score = SETTINGS.complexity_graph_param * len(test_graph.list_edges())
-                            configuration_scores.extend([(i+complexity_score) for i in result_pairs if np.isfinite(i)])
+                                for run in range(len(configuration_scores),
+                                                 nb_max_runs - len(
+                                    configuration_scores)))
+
+                            complexity_score = SETTINGS.complexity_graph_param * \
+                                len(test_graph.list_edges())
+                            configuration_scores.extend(
+                                [(i + complexity_score) for i in result_pairs if np.isfinite(i)])
 
                         globalscore = np.mean(configuration_scores)
                         best_structure_scores = configuration_scores
 
-
                     else:
-                        #We keep the edge and its score is set to (score_network - globalscore)
-                        print("Edge " + str(node1) + " -> " + str(node2) + " not removed. Score edge : " + str(score_network - globalscore))
+                        # We keep the edge and its score is set to (score_network - globalscore)
+                        print("Edge " + str(node1) + " -> " + str(node2) +
+                              " not removed. Score edge : " + str(score_network - globalscore))
                         graph.add(node1, node2, score_network - globalscore)
 
-
-            ### Eval if a suppressed edge need to be restored
+            # Eval if a suppressed edge need to be restored
             else:
 
                 node1 = edge[0]
                 node2 = edge[1]
 
-                #### Test add edge sens node1 -> node2
+                # Test add edge sens node1 -> node2
                 test_graph = deepcopy(graph)
                 test_graph.add(node1, node2)
 
                 score_network_add_edge_node1_node2 = 9999
 
                 if (test_graph.is_cyclic() or test_graph.dict_nw() in tested_configurations):
-                    print("No addition possible for " + str(node1) + " -> " + str(node2))
+                    print("No addition possible for " +
+                          str(node1) + " -> " + str(node2))
                 else:
-                    print("Addition of edge " + str(node1) + " -> " + str(node2) + " in evaluation :")
+                    print("Addition of edge " + str(node1) +
+                          " -> " + str(node2) + " in evaluation :")
                     tested_configurations.append(test_graph.dict_nw())
 
-                    ttest_criterion = TTestCriterion(max_iter=nb_max_runs, runs_per_iter=nb_runs, threshold=ttest_threshold)
+                    ttest_criterion = TTestCriterion(
+                        max_iter=nb_max_runs, runs_per_iter=nb_runs, threshold=ttest_threshold)
                     configuration_scores_add_edge_node1_node2 = []
 
                     while ttest_criterion.loop(configuration_scores_add_edge_node1_node2[:len(best_structure_scores)], best_structure_scores[:len(configuration_scores_add_edge_node1_node2)]):
@@ -670,29 +647,34 @@
                         result_pairs = Parallel(n_jobs=nb_jobs)(delayed(run_cgnn_function)(data, type_variables, test_graph, idx_pair, run, with_confounders, **kwargs)
                                                                 for run in range(ttest_criterion.iter, ttest_criterion.iter + nb_runs))
 
-                        complexity_score = SETTINGS.complexity_graph_param * len(test_graph.list_edges())
-                        configuration_scores_add_edge_node1_node2.extend([(i+complexity_score) for i in result_pairs if np.isfinite(i)])
-
-                    score_network_add_edge_node1_node2 = np.mean(configuration_scores_add_edge_node1_node2)
-
-
-                    print("score network add edge " + str(node1) + " -> " + str(node2) + " : " + str(score_network_add_edge_node1_node2))
-
-                #### Test add edge sens node2 -> node1
+                        complexity_score = SETTINGS.complexity_graph_param * \
+                            len(test_graph.list_edges())
+                        configuration_scores_add_edge_node1_node2.extend(
+                            [(i + complexity_score) for i in result_pairs if np.isfinite(i)])
+
+                    score_network_add_edge_node1_node2 = np.mean(
+                        configuration_scores_add_edge_node1_node2)
+
+                    print("score network add edge " + str(node1) + " -> " +
+                          str(node2) + " : " + str(score_network_add_edge_node1_node2))
+
+                # Test add edge sens node2 -> node1
                 test_graph = deepcopy(graph)
                 test_graph.add(node2, node1)
 
                 score_network_add_edge_node2_node1 = 9999
 
                 if (test_graph.is_cyclic()
-                    or test_graph.dict_nw() in tested_configurations):
-                    print("No addition possible for edge " + str(node2) + " -> " + str(node1))
+                        or test_graph.dict_nw() in tested_configurations):
+                    print("No addition possible for edge " +
+                          str(node2) + " -> " + str(node1))
                 else:
-                    print("Addition of edge " + str(node2) + " -> " + str(node1) + " in evaluation :")
+                    print("Addition of edge " + str(node2) +
+                          " -> " + str(node1) + " in evaluation :")
                     tested_configurations.append(test_graph.dict_nw())
 
-
-                    ttest_criterion = TTestCriterion(max_iter=nb_max_runs, runs_per_iter=nb_runs, threshold=ttest_threshold)
+                    ttest_criterion = TTestCriterion(
+                        max_iter=nb_max_runs, runs_per_iter=nb_runs, threshold=ttest_threshold)
                     configuration_scores_add_edge_node2_node1 = []
 
                     while ttest_criterion.loop(configuration_scores_add_edge_node2_node1[:len(best_structure_scores)], best_structure_scores[:len(configuration_scores_add_edge_node2_node1)]):
@@ -700,13 +682,16 @@
                         result_pairs = Parallel(n_jobs=nb_jobs)(delayed(run_cgnn_function)(data, type_variables, test_graph, idx_pair, run, with_confounders, **kwargs)
                                                                 for run in range(ttest_criterion.iter, ttest_criterion.iter + nb_runs))
 
-                        complexity_score = SETTINGS.complexity_graph_param * len(test_graph.list_edges())
-                        configuration_scores_add_edge_node2_node1.extend([(i+complexity_score) for i in result_pairs if np.isfinite(i)])
-
-                    score_network_add_edge_node2_node1 = np.mean(configuration_scores_add_edge_node2_node1)
-
-
-                    print("score network add edge " + str(node2) + " -> " + str(node1) + " : " + str(score_network_add_edge_node2_node1))
+                        complexity_score = SETTINGS.complexity_graph_param * \
+                            len(test_graph.list_edges())
+                        configuration_scores_add_edge_node2_node1.extend(
+                            [(i + complexity_score) for i in result_pairs if np.isfinite(i)])
+
+                    score_network_add_edge_node2_node1 = np.mean(
+                        configuration_scores_add_edge_node2_node1)
+
+                    print("score network add edge " + str(node2) + " -> " +
+                          str(node1) + " : " + str(score_network_add_edge_node2_node1))
 
                 print("Best score : " + str(globalscore))
 
@@ -715,44 +700,49 @@
                     score_edge = globalscore - score_network_add_edge_node1_node2
                     graph.add(node1, node2, score_edge)
                     improvement = True
-                    print("Edge " + str(node1) + " -> " + str(node2) + " is added with score : " + str(score_edge) + " !")
+                    print("Edge " + str(node1) + " -> " + str(node2) +
+                          " is added with score : " + str(score_edge) + " !")
 
                     if len(configuration_scores_add_edge_node1_node2) < nb_max_runs:
                         result_pairs = Parallel(n_jobs=nb_jobs)(delayed(run_cgnn_function)(
-                                data, type_variables, test_graph, idx_pair, run, with_confounders, **kwargs)
-                                                                    for run in range(len(configuration_scores_add_edge_node1_node2),
-                                                                                     nb_max_runs - len(configuration_scores_add_edge_node1_node2)))
-
-                        complexity_score = SETTINGS.complexity_graph_param * len(test_graph.list_edges())
-                        configuration_scores_add_edge_node1_node2.extend([(i+complexity_score) for i in result_pairs if np.isfinite(i)])
-
-                    globalscore = np.mean(score_network_add_edge_node1_node2) 
+                            data, type_variables, test_graph, idx_pair, run, with_confounders, **kwargs)
+                            for run in range(len(configuration_scores_add_edge_node1_node2),
+                                             nb_max_runs - len(configuration_scores_add_edge_node1_node2)))
+
+                        complexity_score = SETTINGS.complexity_graph_param * \
+                            len(test_graph.list_edges())
+                        configuration_scores_add_edge_node1_node2.extend(
+                            [(i + complexity_score) for i in result_pairs if np.isfinite(i)])
+
+                    globalscore = np.mean(score_network_add_edge_node1_node2)
                     best_structure_scores = configuration_scores_add_edge_node1_node2
 
                 elif score_network_add_edge_node2_node1 < globalscore and score_network_add_edge_node2_node1 < score_network_add_edge_node1_node2:
                     score_edge = globalscore - score_network_add_edge_node2_node1
                     graph.add(node2, node1, score_edge)
                     improvement = True
-                    print("Edge " + str(node2) + " -> " + str(node1) + " is added with score : " + str(score_edge) + " !")
+                    print("Edge " + str(node2) + " -> " + str(node1) +
+                          " is added with score : " + str(score_edge) + " !")
 
                     if len(configuration_scores_add_edge_node2_node1) < nb_max_runs:
                         result_pairs = Parallel(n_jobs=nb_jobs)(delayed(run_cgnn_function)(
-                                data, type_variables, test_graph, idx_pair, run, with_confounders, **kwargs)
-                                                                    for run in range(len(configuration_scores_add_edge_node2_node1),
-                                                                                     nb_max_runs - len(configuration_scores_add_edge_node2_node1)))
-
-                        complexity_score = SETTINGS.complexity_graph_param * len(test_graph.list_edges())
-                        configuration_scores_add_edge_node2_node1.extend([(i+complexity_score) for i in result_pairs if np.isfinite(i)])
-
-                    globalscore = np.mean(configuration_scores_add_edge_node2_node1) 
+                            data, type_variables, test_graph, idx_pair, run, with_confounders, **kwargs)
+                            for run in range(len(configuration_scores_add_edge_node2_node1),
+                                             nb_max_runs - len(configuration_scores_add_edge_node2_node1)))
+
+                        complexity_score = SETTINGS.complexity_graph_param * \
+                            len(test_graph.list_edges())
+                        configuration_scores_add_edge_node2_node1.extend(
+                            [(i + complexity_score) for i in result_pairs if np.isfinite(i)])
+
+                    globalscore = np.mean(
+                        configuration_scores_add_edge_node2_node1)
                     best_structure_scores = configuration_scores_add_edge_node2_node1
 
-                else :
+                else:
                     print("Edge not added " + str(node1) + " | " + str(node2))
 
-
     return graph
-
 
 
 def exploratory_hill_climbing(graph, data, run_cgnn_function, **kwargs):
@@ -860,7 +850,7 @@
         print("The CGNN model is not able (yet?) to model the graph directly from raw data")
         raise ValueError
 
-    def orient_directed_graph(self, data, dag, alg='HC', with_confounders = False, **kwargs):
+    def orient_directed_graph(self, data, dag, alg='HC', with_confounders=False, **kwargs):
         """ Improve a directed acyclic graph using CGNN
 
         :param data: data
@@ -869,18 +859,12 @@
         :param log: Save logs of the execution
         :return: improved directed acyclic graph
         """
-<<<<<<< HEAD
-        
-        alg_dic = {'HC': hill_climbing, 'HCr': hill_climbing_with_removal, 'tabu': tabu_search, 'EHC': exploratory_hill_climbing}
-        return alg_dic[alg](dag, data, type_variables, self.infer_graph, with_confounders, **kwargs)
-=======
-        data = DataFrame(scale(data.as_matrix()), columns=data.columns)
-        alg_dic = {'HC': hill_climbing, 'tabu': tabu_search,
-                   'EHC': exploratory_hill_climbing}
-        return alg_dic[alg](dag, data, self.infer_graph, **kwargs)
->>>>>>> fae75c94
-
-    def orient_undirected_graph(self, data, type_variables, umg, with_confounders = False, **kwargs):
+
+    alg_dic = {'HC': hill_climbing, 'HCr': hill_climbing_with_removal,
+               'tabu': tabu_search, 'EHC': exploratory_hill_climbing}
+    return alg_dic[alg](dag, data, type_variables, self.infer_graph, with_confounders, **kwargs)
+
+    def orient_undirected_graph(self, data, type_variables, umg, with_confounders=False, **kwargs):
         """ Orient the undirected graph using GNN and apply CGNN to improve the graph
 
         :param data: data
@@ -890,10 +874,9 @@
 
         warnings.warn("The pairwise GNN model is computed on each edge of the UMG "
                       "to initialize the model and start CGNN with a DAG")
-        
+
         gnn = GNN(backend=self.backend, **kwargs)
-        dag = gnn.orient_graph(data, type_variables, umg, **kwargs)  # Pairwise method
-
-        return self.orient_directed_graph(data, type_variables, dag, with_confounders, **kwargs)
-
-
+        dag = gnn.orient_graph(data, type_variables, umg,
+                               **kwargs)  # Pairwise method
+
+        return self.orient_directed_graph(data, type_variables, dag, with_confounders, **kwargs)